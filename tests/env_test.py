from gymnasium import spaces
from stable_baselines3 import PPO

from robot_sf.gym_env.robot_env import RobotEnv
from robot_sf.gym_env.pedestrian_env import PedestrianEnv
from robot_sf.sensor.sensor_fusion import OBS_RAYS, OBS_DRIVE_STATE


def test_can_create_env():
    env = RobotEnv()
    assert env is not None


def test_can_return_valid_observation():
    env = RobotEnv()
    drive_state_spec: spaces.Box = env.observation_space[OBS_DRIVE_STATE]
    lidar_state_spec: spaces.Box = env.observation_space[OBS_RAYS]

<<<<<<< HEAD
    obs = env.reset()
    obs = obs[0]
=======
    obs, info = env.reset()

>>>>>>> 16a78475
    assert isinstance(obs, dict)
    assert OBS_DRIVE_STATE in obs and OBS_RAYS in obs
    assert drive_state_spec.shape == obs[OBS_DRIVE_STATE].shape
    assert lidar_state_spec.shape == obs[OBS_RAYS].shape


def test_can_simulate_with_pedestrians():
    total_steps = 1000
    env = RobotEnv()
    env.reset()
    for _ in range(total_steps):
        rand_action = env.action_space.sample()
<<<<<<< HEAD
        _, _, done, _, _ = env.step(rand_action)
        if done:
            env.reset()

def test_ego_ped_env():
    total_steps = 1000
    robot_model = PPO.load("./model/run_043", env=None)
    env = PedestrianEnv(robot_model=robot_model)
    assert env is not None
    env.reset()
    for _ in range(total_steps):
        rand_action = env.action_space.sample()
        _, _, done, _, _ = env.step(rand_action)
=======
        _, _, terminated, truncated, _ = env.step(rand_action)
        done = terminated or truncated
>>>>>>> 16a78475
        if done:
            env.reset()<|MERGE_RESOLUTION|>--- conflicted
+++ resolved
@@ -16,18 +16,12 @@
     drive_state_spec: spaces.Box = env.observation_space[OBS_DRIVE_STATE]
     lidar_state_spec: spaces.Box = env.observation_space[OBS_RAYS]
 
-<<<<<<< HEAD
-    obs = env.reset()
-    obs = obs[0]
-=======
     obs, info = env.reset()
 
->>>>>>> 16a78475
     assert isinstance(obs, dict)
     assert OBS_DRIVE_STATE in obs and OBS_RAYS in obs
     assert drive_state_spec.shape == obs[OBS_DRIVE_STATE].shape
     assert lidar_state_spec.shape == obs[OBS_RAYS].shape
-
 
 def test_can_simulate_with_pedestrians():
     total_steps = 1000
@@ -35,11 +29,11 @@
     env.reset()
     for _ in range(total_steps):
         rand_action = env.action_space.sample()
-<<<<<<< HEAD
-        _, _, done, _, _ = env.step(rand_action)
+        _, _, terminated, truncated, _ = env.step(rand_action)
+        done = terminated or truncated
         if done:
             env.reset()
-
+            
 def test_ego_ped_env():
     total_steps = 1000
     robot_model = PPO.load("./model/run_043", env=None)
@@ -49,9 +43,5 @@
     for _ in range(total_steps):
         rand_action = env.action_space.sample()
         _, _, done, _, _ = env.step(rand_action)
-=======
-        _, _, terminated, truncated, _ = env.step(rand_action)
-        done = terminated or truncated
->>>>>>> 16a78475
         if done:
             env.reset()