from time import sleep
from math import sin, cos
from typing import Tuple, Union, List
from dataclasses import dataclass, field
from threading import Thread
from signal import signal, SIGINT

import os
os.environ['PYGAME_HIDE_SUPPORT_PROMPT'] = "hide"

import pygame
import numpy as np

from loguru import logger

from robot_sf.robot.differential_drive import DifferentialDriveAction
from robot_sf.robot.bicycle_drive import BicycleAction
from robot_sf.ped_ego.unicycle_drive import UnicycleAction
from robot_sf.nav.map_config import Obstacle
from robot_sf.nav.map_config import MapDefinition
from robot_sf.sensor.range_sensor import euclid_dist

Vec2D = Tuple[float, float]
RobotPose = Tuple[Vec2D, float]
PedPose = Tuple[Vec2D, float]
RobotAction = Tuple[float, float]
RgbColor = Tuple[int, int, int]


BACKGROUND_COLOR = (255, 255, 255)
BACKGROUND_COLOR_TRANSP = (255, 255, 255, 128)
OBSTACLE_COLOR = (20, 30, 20, 128)
PED_SPAWN_COLOR = (255, 204, 203)
PED_GOAL_COLOR = (144, 238, 144)
PED_COLOR = (255, 50, 50)
EGO_PED_COLOR = (108, 70, 117)
EGO_PED_ACTION_COLOR = (108, 70, 117)
PED_ROUTE_COLOR = (0, 0, 255)
ROBOT_ROUTE_COLOR = (30, 30, 255)
ROBOT_COLOR = (0, 0, 200)
COLLISION_COLOR = (200, 0, 0)
ROBOT_ACTION_COLOR = (65, 105, 225)
PED_ACTION_COLOR = (255, 50, 50)
ROBOT_GOAL_COLOR = (0, 204, 102)
ROBOT_LIDAR_COLOR = (238, 160, 238, 128)
TEXT_COLOR = (255, 255, 255)  # White text
TEXT_BACKGROUND = (0, 0, 0, 180)  # Semi-transparent black background
TEXT_OUTLINE_COLOR = (0, 0, 0)  # Black outline


@dataclass
class VisualizableAction:
    pose: RobotPose
    action: Union[DifferentialDriveAction, BicycleAction, UnicycleAction]
    goal: Vec2D


@dataclass
class VisualizableSimState:
    """Representing a collection of properties to display
    the simulator's state at a discrete timestep."""
    timestep: int
    robot_action: Union[VisualizableAction, None]
    robot_pose: RobotPose
    pedestrian_positions: np.ndarray
    ray_vecs: np.ndarray
    ped_actions: np.ndarray
    ego_ped_pose: PedPose = None
    ego_ped_ray_vecs: np.ndarray = None
    ego_ped_actions: Union[VisualizableAction, None] = None
    # obstacles: List[Obstacle]


@dataclass
class SimulationView:
    width: float=1200
    height: float=800
    scaling: float=15
    robot_radius: float=1.0
    ego_ped_radius: float=0.4
    ped_radius: float=0.4
    goal_radius: float=1.0
    map_def: MapDefinition = field(default_factory=MapDefinition)
    obstacles: List[Obstacle] = field(default_factory=list)
    size_changed: bool = field(init=False, default=False)
    is_exit_requested: bool = field(init=False, default=False)
    is_abortion_requested: bool = field(init=False, default=False)
    screen: pygame.surface.Surface = field(init=False)
    font: pygame.font.Font = field(init=False)
    redraw_needed: bool = field(init=False, default=False)
    offset: np.array = field(init=False, default=np.array([0, 0]))
    caption: str='RobotSF Simulation'
    focus_on_robot: bool = False
    focus_on_ego_ped: bool = False
    display_help: bool = False
    display_robot_info: bool = False
    """The offset is already uses `scaling` as a factor."""

    @property
    def _timestep_text_pos(self) -> Vec2D:
        return (16, 16)

    def __post_init__(self):
        logger.info("Initializing the simulation view.")
        pygame.init()
        pygame.font.init()
        self.screen = pygame.display.set_mode(
            (self.width, self.height), pygame.RESIZABLE)
        pygame.display.set_caption(self.caption)
        self.font = pygame.font.SysFont('Consolas', 14)
        self.clear()

    def _scale_tuple(self, tup: Tuple[float, float]) -> Tuple[float, float]:
        """scales a tuple of floats by the scaling factor and adds the offset."""
        x = tup[0] * self.scaling + self.offset[0]
        y = tup[1] * self.scaling + self.offset[1]
        return (x, y)

    def show(self):
        """
        Starts a separate thread to process the event queue and handles SIGINT signal.

        This method starts a new thread to process the event queue in the background.
        It also sets up a signal handler for SIGINT to handle the interruption of the program.
        """
        self.ui_events_thread = Thread(target=self._process_event_queue)
        self.ui_events_thread.start()

        def handle_sigint(signum, frame):
            self.is_exit_requested = True
            self.is_abortion_requested = True

        signal(SIGINT, handle_sigint)

    def exit(self):
        self.is_exit_requested = True
        self.ui_events_thread.join()

    def _handle_quit(self, e=None):
        """Handle the quit event of the pygame window."""
        self.is_exit_requested = True
        self.is_abortion_requested = True

    def _handle_video_resize(self, e):
        """Handle the resize event of the pygame window."""
        self.size_changed = True
        self.width, self.height = e.w, e.h

    def _handle_keydown(self, e):
        """Handle key presses for the simulation view."""
        new_offset = 100
        new_scaling = 1
        if pygame.key.get_mods() & pygame.KMOD_CTRL:
            new_offset = 250
            new_scaling = 10

        if pygame.key.get_mods() & pygame.KMOD_ALT:
            new_offset = 10

        key_action_map = {
            # scale the view
            pygame.K_PLUS: lambda: setattr(self, 'scaling', self.scaling + new_scaling),
            pygame.K_MINUS: lambda: setattr(self, 'scaling', max(self.scaling - new_scaling, 1)),
            # move the view
            pygame.K_LEFT: lambda: self.offset.__setitem__(0, self.offset[0] + new_offset),
            pygame.K_RIGHT: lambda: self.offset.__setitem__(0, self.offset[0] - new_offset),
            pygame.K_UP: lambda: self.offset.__setitem__(1, self.offset[1] + new_offset),
            pygame.K_DOWN: lambda: self.offset.__setitem__(1, self.offset[1] - new_offset),
            # reset the view
            pygame.K_r: lambda: self.offset.__setitem__(slice(None), (0, 0)),
            # focus on the robot or ped
            pygame.K_f: lambda: setattr(self, 'focus_on_robot', not self.focus_on_robot),
            pygame.K_p: lambda: setattr(self, 'focus_on_ego_ped', not self.focus_on_ego_ped),
            # display help
            pygame.K_h: lambda: setattr(self, 'display_help', not self.display_help),
            # display robotinfo
            pygame.K_q: lambda: setattr(self, 'display_robot_info', not self.display_robot_info),
        }

        if e.key in key_action_map:
            key_action_map[e.key]()
            if e.key in (pygame.K_PLUS, pygame.K_MINUS):
                # for the scaling, we need to redraw the obstacles
                # this is not necessary for a fixed offset
                self.redraw_needed = True

    def _process_event_queue(self):
        """Process the event queue of the pygame window."""
        event_handler_map = {
            pygame.QUIT: self._handle_quit,
            pygame.VIDEORESIZE: self._handle_video_resize,
            pygame.KEYDOWN: self._handle_keydown,
        }
        while not self.is_exit_requested:
            for e in pygame.event.get():
                handler = event_handler_map.get(e.type)
                if handler:
                    handler(e)
            sleep(0.01)  # Consider removing or replacing with a frame rate clock

    def clear(self):
        """
        Clears the screen and updates the display.

        This method fills the screen with the background color,
        adds text at position 0, and updates the display.
        """
        self.screen.fill(BACKGROUND_COLOR)
        self._augment_timestep(0)
        pygame.display.update()

    def render(self, state: VisualizableSimState):
        sleep(0.01) # limit UI update rate to 100 fps
        # TODO: make the sleep time configurable

        # info: event handling needs to be processed
        #       in the main thread to access UI resources
        if self.is_exit_requested:
            pygame.quit()
            self.ui_events_thread.join()
            if self.is_abortion_requested:
                exit()
        if self.size_changed:
            self._resize_window()
            self.size_changed = False
        if self.redraw_needed:
            self.redraw_needed = False

        # Adjust the view based on the focus
        self._move_camera(state)

        self.screen.fill(BACKGROUND_COLOR)

        # static objects
        if self.map_def.obstacles:
            self._draw_obstacles()
        
        # debugging objects
        # if self.map_def.robot_routes:
        #     self._draw_robot_routes()
        # if self.map_def.ped_routes:
        #     self._draw_pedestrian_routes()
        # if self.map_def.ped_spawn_zones:
        #     self._draw_spawn_zones()
        # if self.map_def.ped_goal_zones:
        #     self._draw_goal_zones()

        self._draw_grid()


        # dynamic objects
        self._augment_lidar(state.ray_vecs)
        self._augment_ped_actions(state.ped_actions)
        if state.robot_action:
            self._augment_action(state.robot_action, ROBOT_ACTION_COLOR)
            self._augment_goal_position(state.robot_action.goal)
        self._draw_pedestrians(state.pedestrian_positions)
        self._draw_robot(state.robot_pose)
        if state.ego_ped_pose:
            self._augment_lidar(state.ego_ped_ray_vecs)
            self._augment_action(state.ego_ped_actions, EGO_PED_ACTION_COLOR)
            self._draw_ego_ped(state.ego_ped_pose)


        # information
        self._augment_timestep(state.timestep)
        self._add_text(state.timestep, state)
        if self.display_help:
            self._add_help_text()

        # update the display
        pygame.display.update()

    def _resize_window(self):
        logger.debug("Resizing the window.")
        old_surface = self.screen
        self.screen = pygame.display.set_mode(
            (self.width, self.height), pygame.RESIZABLE)
        self.screen.blit(old_surface, (0, 0))

    def _move_camera(self, state: VisualizableSimState):
        """ Moves the camera based on the focused object."""
        if self.focus_on_robot:
            r_x, r_y = state.robot_pose[0]
            self.offset[0] = int(r_x * self.scaling - self.width / 2) * -1
            self.offset[1] = int(r_y * self.scaling - self.height / 2) * -1
        if self.focus_on_ego_ped:
            r_x, r_y = state.ego_ped_pose[0]
            self.offset[0] = int(r_x * self.scaling - self.width / 2) * -1
            self.offset[1] = int(r_y * self.scaling - self.height / 2) * -1

    def _draw_robot(self, pose: RobotPose):
        # TODO: display robot with an image instead of a circle
        pygame.draw.circle(
            self.screen,
            ROBOT_COLOR,
            self._scale_tuple(pose[0]),
            self.robot_radius * self.scaling)
        
    def _draw_ego_ped(self, pose: PedPose):
        # TODO: display robot with an image instead of a circle
        pygame.draw.circle(
            self.screen,
            EGO_PED_COLOR,
            self._scale_tuple(pose[0]),
            self.ego_ped_radius * self.scaling)

    def _draw_pedestrians(self, ped_pos: np.ndarray):
        # TODO: display pedestrians with an image instead of a circle
        for ped_x, ped_y in ped_pos:
            pygame.draw.circle(
                self.screen,
                PED_COLOR,
                self._scale_tuple((ped_x, ped_y)),
                self.ped_radius * self.scaling
                )

    def _draw_obstacles(self):
        # Iterate over each obstacle in the list of obstacles
        for obstacle in self.map_def.obstacles:
            # Scale and offset the vertices of the obstacle
            scaled_vertices = [(
                self._scale_tuple((x, y))
                ) for x, y in obstacle.vertices_np]
            # Draw the obstacle as a polygon on the screen
            pygame.draw.polygon(self.screen, OBSTACLE_COLOR, scaled_vertices)

    def _draw_spawn_zones(self):
        # Iterate over each spawn_zone in the list of spawn_zones
        for spawn_zone in self.map_def.ped_spawn_zones:
            # Scale and offset the vertices of the zones
            vertices_np = np.array(spawn_zone)
            scaled_vertices = [(
                self._scale_tuple((x, y))
                ) for x, y in vertices_np]
            # Draw the spawn zone as a polygon on the screen
            pygame.draw.polygon(self.screen, PED_SPAWN_COLOR, scaled_vertices)

    def _draw_goal_zones(self):
        # Iterate over each goal_zone in the list of goal_zones
        for goal_zone in self.map_def.ped_goal_zones:
            # Scale and offset the vertices of the goal zones
            vertices_np = np.array(goal_zone)
            scaled_vertices = [(
                self._scale_tuple((x, y))
                ) for x, y in vertices_np]
            # Draw the goal_zone as a polygon on the screen
            pygame.draw.polygon(self.screen, PED_GOAL_COLOR, scaled_vertices)

    def _augment_goal_position(self, robot_goal: Vec2D):
        # TODO: display pedestrians with an image instead of a circle
        pygame.draw.circle(
            self.screen,
            ROBOT_GOAL_COLOR,
            self._scale_tuple(robot_goal),
            self.goal_radius * self.scaling)

    def _augment_lidar(self, ray_vecs: np.ndarray):
        for p1, p2 in ray_vecs:
            pygame.draw.line(
                self.screen,
                ROBOT_LIDAR_COLOR,
                self._scale_tuple(p1),
                self._scale_tuple(p2),
                )

    def _augment_action(self, action: VisualizableAction, color):
        r_x, r_y = action.pose[0]
        # scale vector length to be always visible
<<<<<<< HEAD
        vec_length = action.action[0] * self.scaling * 3
        vec_orient =  action.pose[1]
=======
        vec_length = action.robot_action[0] * self.scaling
        vec_orient =  action.robot_pose[1]
>>>>>>> 16a78475

        def from_polar(length: float, orient: float) -> Vec2D:
            return cos(orient) * length, sin(orient) * length

        def add_vec(v_1: Vec2D, v_2: Vec2D) -> Vec2D:
            return v_1[0] + v_2[0], v_1[1] + v_2[1]

        vec_x, vec_y = add_vec((r_x, r_y), from_polar(vec_length, vec_orient))
        pygame.draw.line(
            self.screen,
            color,
            self._scale_tuple((r_x, r_y)),
            self._scale_tuple((vec_x, vec_y)),
            width=3
            )

    def _augment_ped_actions(self, ped_actions: np.ndarray):
        """Draw the actions of the pedestrians as lines."""
        for p1, p2 in ped_actions:
            pygame.draw.line(
                self.screen,
                PED_ACTION_COLOR,
                self._scale_tuple(p1),
                self._scale_tuple(p2),
                width=3
                )

    def _draw_pedestrian_routes(self):
        """
        draw the map_def.routes on the screen
        """
        for route in self.map_def.ped_routes:
            pygame.draw.lines(
                self.screen,
                PED_ROUTE_COLOR,
                False,
                [self._scale_tuple((x, y))
                for x, y in route.waypoints],
                width = 1
                )

    def _draw_robot_routes(self):
        """
        draw the map_def.routes on the screen
        """
        for route in self.map_def.robot_routes:
            pygame.draw.lines(
                self.screen,
                ROBOT_ROUTE_COLOR,
                False,
                [self._scale_tuple((x, y))
                for x, y in route.waypoints],
                width = 1
                )

    def _draw_coordinates(self, x, y):
        """
        Draws the coordinates (x, y) on the screen.
        """
        text = self.font.render(f'({x}, {y})', False, TEXT_COLOR)
        self.screen.blit(text, (x, y))

    def _augment_timestep(self, timestep: int):
        # TODO: show map name as well
        text = f'step: {timestep}'
        text_surface = self.font.render(text, False, TEXT_COLOR)
        self.screen.blit(text_surface, self._timestep_text_pos)

    def _add_text(self, timestep: int, state: VisualizableSimState):
        if self.display_robot_info:
            lines = [
                f'RobotPose: {state.robot_pose}',
                f'RobotAction: {state.robot_action.action}',
                f'RobotGoal: {state.robot_action.goal}']
        else:
            distance_to_robot = euclid_dist(state.ego_ped_pose[0], state.robot_pose[0])
            lines = [
                f'PedestrianPose: {state.ego_ped_pose}',
                f'PedestrianAction: {state.ego_ped_actions.action}',
                f'PedestrianGoal: {state.ego_ped_actions.goal}',
                f'DistanceRobot: {distance_to_robot:.2f}',]
        text_lines = [
            f'step: {timestep}',
            f'scaling: {self.scaling}',
            f'x-offset: {self.offset[0]/self.scaling:.2f}',
            f'y-offset: {self.offset[1]/self.scaling:.2f}',
        ]
<<<<<<< HEAD
        text_lines += lines
        text_lines += ['(Press h for help)',]
=======
        
        # Create a surface for the text background
        max_width = max(self.font.size(line)[0] for line in text_lines)
        text_height = len(text_lines) * self.font.get_linesize()
        text_surface = pygame.Surface((max_width + 10, text_height + 10), pygame.SRCALPHA)
        text_surface.fill(TEXT_BACKGROUND)
        
>>>>>>> 16a78475
        for i, text in enumerate(text_lines):
            text_render = self.font.render(text, True, TEXT_COLOR)
            text_outline = self.font.render(text, True, TEXT_OUTLINE_COLOR)
            
            pos = (5, i * self.font.get_linesize() + 5)
            
            # Draw text outline
            for dx, dy in [(-1, -1), (-1, 1), (1, -1), (1, 1)]:
                text_surface.blit(text_outline, (pos[0] + dx, pos[1] + dy))
            
            # Draw main text
            text_surface.blit(text_render, pos)
        
        self.screen.blit(text_surface, self._timestep_text_pos)

    def _add_help_text(self):
        text_lines = [
            'Move camera: arrow keys',
            'Move fast: CTRL + arrow keys',
            'Move slow: ALT + arrow keys',
            'Reset view: r',
            'Focus robot: f',
            'Focus ego_ped: p',
            'Scale up: +',
            'Scale down: -' ,
            'Display robot info: q',
            'Help: h',
        ]

        # Determine max width of the text
        text_surface = self.font.render(text_lines[1], False, TEXT_COLOR)
        width = text_surface.get_width() + 10

        max_width = max(self.font.size(line)[0] for line in text_lines)
        text_height = len(text_lines) * self.font.get_linesize()
        text_surface = pygame.Surface((max_width + 10, text_height + 10), pygame.SRCALPHA)
        text_surface.fill(TEXT_BACKGROUND)

        for i, text in enumerate(text_lines):
            text_render = self.font.render(text, True, TEXT_COLOR)
            text_outline = self.font.render(text, True, TEXT_OUTLINE_COLOR)
            
            pos = (5, i * self.font.get_linesize() + 5)
            
            # Draw text outline
            for dx, dy in [(-1, -1), (-1, 1), (1, -1), (1, 1)]:
                text_surface.blit(text_outline, (pos[0] + dx, pos[1] + dy))
            
            # Draw main text
            text_surface.blit(text_render, pos)

        self.screen.blit(text_surface, (self.width - max_width - 10, self._timestep_text_pos[1]))

    def _draw_grid(
            self,
            grid_increment: int=50,
            grid_color: RgbColor=(200, 200, 200)
            ):
        """
        Draw a grid on the screen.
        :param grid_increment: The increment of the grid in pixels.
        :param grid_color: The color of the grid lines.
        """
        scaled_grid_size = grid_increment*self.scaling
        font = pygame.font.Font(None, 24)
        # draw the vertical lines
        start_x = ((-self.offset[0]) // scaled_grid_size) * scaled_grid_size
        for x in range(start_x, self.width-self.offset[0], scaled_grid_size):
            pygame.draw.line(
                self.screen,
                grid_color,
                (x + self.offset[0], 0),
                (x + self.offset[0], self.height)
                )
            label = font.render(str(int(x/self.scaling)), 1, grid_color)
            self.screen.blit(label, (x + self.offset[0], 0))

        # draw the horizontal lines
        start_y = ((-self.offset[1]) // scaled_grid_size) * scaled_grid_size
        for y in range(start_y, self.height-self.offset[1], scaled_grid_size):
            pygame.draw.line(
                self.screen,
                grid_color,
                (0, y + self.offset[1]),
                (self.width, y + self.offset[1])
                )
            label = font.render(str(int(y/self.scaling)), 1, grid_color)
            self.screen.blit(label, (0, y + self.offset[1]))<|MERGE_RESOLUTION|>--- conflicted
+++ resolved
@@ -367,13 +367,8 @@
     def _augment_action(self, action: VisualizableAction, color):
         r_x, r_y = action.pose[0]
         # scale vector length to be always visible
-<<<<<<< HEAD
-        vec_length = action.action[0] * self.scaling * 3
-        vec_orient =  action.pose[1]
-=======
         vec_length = action.robot_action[0] * self.scaling
         vec_orient =  action.robot_pose[1]
->>>>>>> 16a78475
 
         def from_polar(length: float, orient: float) -> Vec2D:
             return cos(orient) * length, sin(orient) * length
@@ -461,18 +456,15 @@
             f'x-offset: {self.offset[0]/self.scaling:.2f}',
             f'y-offset: {self.offset[1]/self.scaling:.2f}',
         ]
-<<<<<<< HEAD
         text_lines += lines
         text_lines += ['(Press h for help)',]
-=======
-        
+
         # Create a surface for the text background
         max_width = max(self.font.size(line)[0] for line in text_lines)
         text_height = len(text_lines) * self.font.get_linesize()
         text_surface = pygame.Surface((max_width + 10, text_height + 10), pygame.SRCALPHA)
         text_surface.fill(TEXT_BACKGROUND)
-        
->>>>>>> 16a78475
+
         for i, text in enumerate(text_lines):
             text_render = self.font.render(text, True, TEXT_COLOR)
             text_outline = self.font.render(text, True, TEXT_OUTLINE_COLOR)
