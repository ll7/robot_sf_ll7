{
	"version": "2.0.0",
	"tasks": [
		{
			"label": "Ruff: Format and Fix",
			"type": "shell",
			"command": "uv run ruff check . && uv run ruff check --fix . && uv run ruff format .",
			"problemMatcher": []
		},
		{
			"label": "Run Tests",
			"type": "shell",
			"command": "uv run pytest tests",
			"problemMatcher": [],
			"group": {
				"kind": "test",
				"isDefault": true
			}
		},
		{
			"label": "Run Tests (GUI)",
			"type": "shell",
			"command": "uv run pytest test_pygame",
			"problemMatcher": [],
			"group": "test"
		},
		{
			"label": "Install Dependencies",
			"type": "shell",
			"command": "uv sync",
			"problemMatcher": [],
			"group": "build"
		},
		{
			"label": "Generate UML",
			"type": "shell",
			"command": "./class_diagram/generate_uml.sh",
			"problemMatcher": [],
			"group": {
				"kind": "build",
				"isDefault": true
			}
		},
		{
			"label": "Run Tests (Show All Warnings)",
			"type": "shell",
			"command": "uv run pytest tests --disable-warnings --tb=short -v",
			"problemMatcher": [],
			"group": "test"
		},
		{
			"label": "Check Code Quality",
			"type": "shell",
			"command": "uv run ruff check . && uv run pylint robot_sf --errors-only",
			"problemMatcher": [],
			"group": "test"
		},
<<<<<<< HEAD
		{
			"label": "Run Tests",
			"type": "shell",
			"command": "uv run pytest tests",
			"group": "test"
		}
=======
>>>>>>> c1391498
	]
}<|MERGE_RESOLUTION|>--- conflicted
+++ resolved
@@ -55,14 +55,5 @@
 			"problemMatcher": [],
 			"group": "test"
 		},
-<<<<<<< HEAD
-		{
-			"label": "Run Tests",
-			"type": "shell",
-			"command": "uv run pytest tests",
-			"group": "test"
-		}
-=======
->>>>>>> c1391498
 	]
 }