"""
`robot_env.py` is a module that defines the simulation environment for a robot or multiple robots.
It includes classes and protocols for defining the robot's state, actions, and 
observations within the environment. 

`RobotEnv`: A class that represents the robot's environment. It inherits from `VectorEnv`
from the `gymnasium` library, which is a base class for environments that operate over
vectorized actions and observations. It includes methods for stepping through the environment,
resetting it, rendering it, and closing it.
It also defines the action and observation spaces for the robot.
"""

import os
import datetime
from typing import Tuple, Callable, List
from copy import deepcopy
import pickle

import loguru
import numpy as np

from gymnasium import Env
from gymnasium.utils import seeding

from robot_sf.robot.robot_state import RobotState
from robot_sf.gym_env.env_config import EnvSettings
from robot_sf.sensor.range_sensor import lidar_ray_scan

from robot_sf.render.sim_view import (
    SimulationView,
    VisualizableAction,
    VisualizableSimState)
from robot_sf.sim.simulator import init_simulators
from robot_sf.gym_env.reward import simple_reward
from robot_sf.gym_env.env_util import init_collision_and_sensors, init_spaces

logger = loguru.logger

Vec2D = Tuple[float, float]
PolarVec2D = Tuple[float, float]
RobotPose = Tuple[Vec2D, float]


class RobotEnv(Env):
    """
    Representing a Gymnasium environment for training a self-driving robot
    with reinforcement learning.
    """

    def __init__(
            self,
            env_config: EnvSettings = EnvSettings(),
            reward_func: Callable[[dict], float] = simple_reward,
            debug: bool = False,
            recording_enabled: bool = False
            ):
        """
        Initialize the Robot Environment.

        Parameters:
        - env_config (EnvSettings): Configuration for environment settings.
        - reward_func (Callable[[dict], float]): Reward function that takes
            a dictionary as input and returns a float as reward.
        - debug (bool): If True, enables debugging information such as 
            visualizations.
        - recording_enabled (bool): If True, enables recording of the simulation
        """

        # Environment configuration details
        self.env_config = env_config

        # Extract first map definition; currently only supports using the first map
        self.map_def = env_config.map_pool.choose_random_map()

        # Initialize spaces based on the environment configuration and map
        self.action_space, self.observation_space, orig_obs_space = \
            init_spaces(env_config, self.map_def)

        # Assign the reward function and debug flag
        self.reward_func = reward_func
        self.debug = debug

        # Initialize the list to store recorded states
        self.recorded_states: List[VisualizableSimState] = []
        self.recording_enabled = recording_enabled

        # Initialize simulator with a random start position
        self.simulator = init_simulators(
            env_config,
            self.map_def,
            random_start_pos=True
            )[0]

        # Delta time per simulation step and maximum episode time
        d_t = env_config.sim_config.time_per_step_in_secs
        max_ep_time = env_config.sim_config.sim_time_in_secs

        # Initialize collision detectors and sensor data processors
        occupancies, sensors = init_collision_and_sensors(
            self.simulator,
            env_config,
            orig_obs_space
            )

        # Setup initial state of the robot
        self.state = RobotState(
            self.simulator.robot_navs[0],
            occupancies[0],
            sensors[0],
            d_t,
            max_ep_time)

        # Store last action executed by the robot
        self.last_action = None

        # If in debug mode, create a simulation view to visualize the state
        if debug:
            self.sim_ui = SimulationView(
                scaling=10,
                map_def=self.map_def,
                obstacles=self.map_def.obstacles,
                robot_radius=env_config.robot_config.radius,
                ped_radius=env_config.sim_config.ped_radius,
                goal_radius=env_config.sim_config.goal_radius)

            # Display the simulation UI
            self.sim_ui.show()

    def step(self, action):
        """
        Execute one time step within the environment.

        Parameters:
        - action: Action to be executed.

        Returns:
        - obs: Observation after taking the action.
        - reward: Calculated reward for the taken action.
        - term: Boolean indicating if the episode has terminated.
        - info: Additional information as dictionary.
        """
        # Process the action through the simulator
        action = self.simulator.robots[0].parse_action(action)
        # Perform simulation step
        self.simulator.step_once([action])
        # Get updated observation
        obs = self.state.step()
        # Fetch metadata about the current state
        reward_dict = self.state.meta_dict()
        # add the action space to dict
        reward_dict["action_space"] = self.action_space
        # add action to dict
        reward_dict["action"] = action
        # Add last_action to reward_dict
        reward_dict["last_action"] = self.last_action
        # Determine if the episode has reached terminal state
        term = self.state.is_terminal
        # Compute the reward using the provided reward function
        reward = self.reward_func(reward_dict)
        # Update last_action for next step
        self.last_action = action

        # if recording is enabled, record the state
        if self.recording_enabled:
            self.record()

        # observation, reward, terminal, truncated,info
<<<<<<< HEAD
        return obs, reward, term, False,{"step": meta["step"], "meta": meta}
=======
        return obs, reward, term, False, {"step": reward_dict["step"], "meta": reward_dict}
>>>>>>> 16a78475

    def reset(self, seed=None, options=None):
        """
        Reset the environment state to start a new episode.

        Returns:
        - obs: The initial observation after resetting the environment.
        """
        super().reset(seed=seed,options=options)
<<<<<<< HEAD
=======
        # Reset last_action
        self.last_action = None
>>>>>>> 16a78475
        # Reset internal simulator state
        self.simulator.reset_state()
        # Reset the environment's state and return the initial observation
        obs = self.state.reset()
        # if recording is enabled, save the recording and reset the state list
        if self.recording_enabled:
            self.save_recording()
        
        # info is necessary for the gym environment, but useless at the moment
        info = {"info": "test"}
        return obs, info

    def _prepare_visualizable_state(self):
        # Prepare action visualization, if any action was executed
        action = None if not self.last_action else VisualizableAction(
            self.simulator.robot_poses[0],
            self.last_action,
            self.simulator.goal_pos[0])

        # Robot position and LIDAR scanning visualization preparation
        robot_pos = self.simulator.robot_poses[0][0]
        distances, directions = lidar_ray_scan(
            self.simulator.robot_poses[0],
            self.state.occupancy,
            self.env_config.lidar_config)

        # Construct ray vectors for visualization
        ray_vecs = zip(
            np.cos(directions) * distances,
            np.sin(directions) * distances
            )
        ray_vecs_np = np.array([[
            [robot_pos[0], robot_pos[1]],
            [robot_pos[0] + x, robot_pos[1] + y]
            ] for x, y in ray_vecs]
            )

        # Prepare pedestrian action visualization
        ped_actions = zip(
            self.simulator.pysf_sim.peds.pos(),
            self.simulator.pysf_sim.peds.pos() +
            self.simulator.pysf_sim.peds.vel() * 2)
        ped_actions_np = np.array([[pos, vel] for pos, vel in ped_actions])

        # Package the state for visualization
        state = VisualizableSimState(
            self.state.timestep, action, self.simulator.robot_poses[0],
            deepcopy(self.simulator.ped_pos), ray_vecs_np, ped_actions_np)

        return state

    def render(self):
        """
        Render the environment visually if in debug mode.

        Raises RuntimeError if debug mode is not enabled.
        """
        if not self.sim_ui:
            raise RuntimeError(
                'Debug mode is not activated! Consider setting '
                'debug=True!')

        state = self._prepare_visualizable_state()

        # Execute rendering of the state through the simulation UI
        self.sim_ui.render(state)

    def record(self):
        """
        Records the current state as visualizable state and stores it in the list.
        """
        state = self._prepare_visualizable_state()
        self.recorded_states.append(state)

    def save_recording(self, filename: str = None):
        """
        save the recorded states to a file
        filname: str, must end with *.pkl
        resets the recorded states list at the end
        """
        if filename is None:
            now = datetime.datetime.now()
            filename = f'recordings/{now.strftime("%Y-%m-%d_%H-%M-%S")}.pkl'

        # only save if there are recorded states
        if len(self.recorded_states) == 0:
            logger.warning("No states recorded, skipping save")
            # TODO: First env.reset will always have no recorded states
            return

        os.makedirs(os.path.dirname(filename), exist_ok=True)

        with open(filename, 'wb') as f: # write binary
            pickle.dump((self.recorded_states, self.map_def), f)
            logger.info(f"Recording saved to {filename}")
            logger.info("Reset state list")
            self.recorded_states = []

    def exit(self):
        """
        Clean up and exit the simulation UI, if it exists.
        """
        if self.sim_ui:
            self.sim_ui.exit()<|MERGE_RESOLUTION|>--- conflicted
+++ resolved
@@ -165,11 +165,7 @@
             self.record()
 
         # observation, reward, terminal, truncated,info
-<<<<<<< HEAD
-        return obs, reward, term, False,{"step": meta["step"], "meta": meta}
-=======
         return obs, reward, term, False, {"step": reward_dict["step"], "meta": reward_dict}
->>>>>>> 16a78475
 
     def reset(self, seed=None, options=None):
         """
@@ -179,11 +175,8 @@
         - obs: The initial observation after resetting the environment.
         """
         super().reset(seed=seed,options=options)
-<<<<<<< HEAD
-=======
         # Reset last_action
         self.last_action = None
->>>>>>> 16a78475
         # Reset internal simulator state
         self.simulator.reset_state()
         # Reset the environment's state and return the initial observation
