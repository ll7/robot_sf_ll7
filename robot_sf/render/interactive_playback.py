"""
Interactive playback module for recorded simulation states.

This module extends the SimulationView to provide interactive navigation through
recorded simulation states, allowing users to step forward/backward through frames
and control playback speed. Includes trajectory visualization for entities with
proper episode boundary handling to prevent "teleport" trails.

Key Features:
    - Episode boundary detection and trajectory clearing
    - Support for JSONL-format recordings with per-episode files
    - Batch playback from directories or manifest files
    - Entity reset event handling
    - Backward compatibility with pickle files
"""

from collections import deque
<<<<<<< HEAD
from pathlib import Path
from typing import Deque, Dict, List, Optional, Tuple, Union
=======
>>>>>>> d3d751b1

import pygame
from loguru import logger

from robot_sf.nav.map_config import MapDefinition
from robot_sf.render.jsonl_playback import BatchPlayback, JSONLPlaybackLoader, PlaybackEpisode
from robot_sf.render.playback_recording import load_states
from robot_sf.render.sim_view import (
    TEXT_BACKGROUND,
    TEXT_COLOR,
    SimulationView,
    VisualizableSimState,
)

# Trajectory visualization colors
ROBOT_TRAJECTORY_COLOR = (0, 100, 255)  # Blue
PED_TRAJECTORY_COLOR = (255, 100, 100)  # Light red
EGO_PED_TRAJECTORY_COLOR = (200, 0, 200)  # Magenta

# UI frame rate target (Hz)
UI_FPS = 60


class InteractivePlayback(SimulationView):
    """
    Interactive playback viewer that allows navigating through recorded simulation states.

    This class extends SimulationView to add playback controls and trajectory visualization:
    - Step forward/backward through frames
    - Jump to specific frames
    - Play/pause functionality
    - Display current frame index
    - Visualize entity trajectories during playback
    - Handle episode boundaries to prevent "teleport" trails
    - Support batch playback from multiple episodes

    Attributes:
        states (List[VisualizableSimState]): List of states to playback
        current_frame (int): Index of the current frame being displayed
        is_playing (bool): Whether playback is currently running
        playback_speed (float): Multiplier for playback speed
        show_trajectories (bool): Whether to display entity trajectories
        max_trajectory_length (int): Maximum number of points in trajectory trails
        robot_trajectory (Deque[Tuple[float, float]]): Robot position history
        ped_trajectories (Dict[int, Deque[Tuple[float, float]]]): Pedestrian position histories
        ego_ped_trajectory (Deque[Tuple[float, float]]): Ego pedestrian position history

        # Episode-aware attributes
        episodes (Optional[List[PlaybackEpisode]]): List of episodes for batch playback
        current_episode_idx (int): Index of current episode in batch playback
        episode_boundaries (List[int]): Frame indices where episodes start
        reset_points (List[int]): Frame indices where entity resets occurred
    """

    def __init__(
        self,
        states: list[VisualizableSimState],
        map_def: MapDefinition,
        sleep_time: float = 0.1,  # Default to 0.1 explicitly
        caption: str = "RobotSF Interactive Playback",
        # New episode-aware parameters
        episodes: Optional[List[PlaybackEpisode]] = None,
    ):
        """
        Initialize the interactive playback viewer.

        Args:
            states: List of VisualizableSimState objects to playback
            map_def: Map definition for the simulation
            sleep_time: Time to sleep between frames (default: 0.1s)
            caption: Window caption
            episodes: Optional list of episodes for batch playback
        """
        super().__init__(map_def=map_def, caption=caption)
        self.states = states
        self.current_frame = 0
        self.sleep_time = sleep_time  # Store this directly as an instance variable
        self.is_playing = False
        self.playback_speed = 1.0
        self.total_frames = len(states)

        # Time tracking for playback
        self.last_update_time = 0

        # Trajectory visualization attributes
        self.show_trajectories = False
        # Use a private backing field during init to avoid triggering updates prematurely
        self._max_trajectory_length = 100  # Default trail length
        self.robot_trajectory: deque[tuple[float, float]] = deque(
            maxlen=self._max_trajectory_length,
        )
        self.ped_trajectories: dict[int, deque[tuple[float, float]]] = {}
        self.ego_ped_trajectory: deque[tuple[float, float]] = deque(
            maxlen=self._max_trajectory_length,
        )

        # Episode-aware attributes
        self.episodes = episodes
        self.current_episode_idx = 0
        self.episode_boundaries = []
        self.reset_points = []

        # Initialize episode boundaries and reset points
        self._initialize_episode_data()

        # Add playback controls to the help text
        self._extend_help_text()

    def _initialize_episode_data(self):
        """Initialize episode boundaries and reset points for trajectory clearing."""
        if self.episodes:
            # For batch playback, calculate episode boundaries
            frame_offset = 0
            for episode in self.episodes:
                self.episode_boundaries.append(frame_offset)

                # Add reset points relative to global frame indices
                if episode.reset_points:
                    for reset_point in episode.reset_points:
                        self.reset_points.append(frame_offset + reset_point)

                frame_offset += len(episode.states)
        else:
            # Single episode - no boundaries, but might have reset points from legacy detection
            self.episode_boundaries = [0]

    def _extend_help_text(self):
        """Extend the help text with playback controls."""
        self._playback_help_lines = [
            "--- Playback Controls ---",
            "Space: Play/pause",
            "Period (.): Next frame",
            "Comma (,): Previous frame",
            "n: First frame",
            "m: Last frame",
            "k: Speed up",
            "j: Slow down",
            "--- Trajectory Controls ---",
            "v: Toggle trajectories",
            "b: Increase trail length",
            "c: Decrease trail length",
            "x: Clear trajectories",
        ]

    def _add_help_text(self):
        """Override the help text method to include playback controls."""
        # Call the parent method and get the rect of the standard help block
        parent_rect = super()._add_help_text()

        # Add playback specific help text below the standard help
        text_lines = self._playback_help_lines

        # Calculate position for the playback controls (below standard help),
        # using the actual height of the parent's help rect
        y_offset = parent_rect.bottom + 10

        max_width = max(self.font.size(line)[0] for line in text_lines)
        text_height = len(text_lines) * self.font.get_linesize()
        text_surface = pygame.Surface((max_width + 10, text_height + 10), pygame.SRCALPHA)
        text_surface.fill(TEXT_BACKGROUND)

        for i, text in enumerate(text_lines):
            text_render = self.font.render(text, True, TEXT_COLOR)
            text_outline = self.font.render(text, True, (0, 0, 0))

            pos = (5, i * self.font.get_linesize() + 5)

            # Draw text outline
            for dx, dy in [(-1, -1), (-1, 1), (1, -1), (1, 1)]:
                text_surface.blit(text_outline, (pos[0] + dx, pos[1] + dy))

            # Draw main text
            text_surface.blit(text_render, pos)

        self.screen.blit(text_surface, (self.width - max_width - 10, y_offset))

    def _handle_keydown(self, e):
        """Handle key presses for both simulation view and playback controls."""
        # Quick toggle for play/pause
        if e.key == pygame.K_SPACE:
            self.is_playing = not self.is_playing
            return

        # Playback navigation and speed controls
        if self._handle_playback_key(e):
            return

        # Trajectory controls
        if self._handle_trajectory_key(e):
            return

        # If not a playback control key, let parent handle it
        super()._handle_keydown(e)

    def _handle_playback_key(self, e) -> bool:
        """Handle playback navigation and speed keys; return True if handled."""
        # Next frame (using period '.' instead of right arrow)
        if e.key == pygame.K_PERIOD and not self.is_playing:
            old_frame = self.current_frame
            self.current_frame = min(self.current_frame + 1, len(self.states) - 1)
            if self.current_frame != old_frame:
                self.redraw_needed = True
            return True

        # Previous frame (using comma ',' instead of left arrow)
        if e.key == pygame.K_COMMA and not self.is_playing:
            old_frame = self.current_frame
            self.current_frame = max(self.current_frame - 1, 0)
            if self.current_frame != old_frame:
                # When going backwards, rebuild trajectories
                self._rebuild_trajectories_up_to_frame(self.current_frame)
                self.redraw_needed = True
            return True

        # First frame
        if e.key == pygame.K_n:
            self.current_frame = 0
            self._rebuild_trajectories_up_to_frame(self.current_frame)
            self.redraw_needed = True
            return True

        # Last frame
        if e.key == pygame.K_m:
            self.current_frame = len(self.states) - 1
            self._rebuild_trajectories_up_to_frame(self.current_frame)
            self.redraw_needed = True
            return True

        # Speed up
        if e.key == pygame.K_k:
            self.playback_speed = min(self.playback_speed * 1.5, 10.0)
            return True

        # Slow down
        if e.key == pygame.K_j:
            self.playback_speed = max(self.playback_speed / 1.5, 0.1)
            return True

        return False

    def _handle_trajectory_key(self, e) -> bool:
        """Handle trajectory-related keys; return True if handled."""
        if e.key == pygame.K_v:
            self.show_trajectories = not self.show_trajectories
            if self.show_trajectories:
                self._rebuild_trajectories_up_to_frame(self.current_frame)
            logger.info(f"Trajectory display: {'ON' if self.show_trajectories else 'OFF'}")
            return True

        if e.key == pygame.K_b:
            self.set_trail_length(min(self.max_trajectory_length + 20, 500))
            logger.info(f"Trail length increased to: {self.max_trajectory_length}")
            return True

        if e.key == pygame.K_c:
            self.set_trail_length(max(self.max_trajectory_length - 20, 10))
            logger.info(f"Trail length decreased to: {self.max_trajectory_length}")
            return True

        if e.key == pygame.K_x:
            self._clear_trajectories()
            logger.info("Trajectories cleared")
            return True

        return False

    def _update_trajectory_maxlen(self):
        """Update the maximum length of trajectory deques."""
        # Update robot trajectory
        new_robot_trajectory = deque(self.robot_trajectory, maxlen=self.max_trajectory_length)
        self.robot_trajectory = new_robot_trajectory

        # Update pedestrian trajectories
        for ped_id in self.ped_trajectories:
            new_ped_trajectory = deque(
                self.ped_trajectories[ped_id],
                maxlen=self.max_trajectory_length,
            )
            self.ped_trajectories[ped_id] = new_ped_trajectory

        # Update ego pedestrian trajectory
        new_ego_trajectory = deque(self.ego_ped_trajectory, maxlen=self.max_trajectory_length)
        self.ego_ped_trajectory = new_ego_trajectory

    def set_trail_length(self, length: int) -> None:
        """Set the maximum trajectory trail length and reconfigure existing deques.

        This is the preferred public API; it clamps to [10, 500] and reapplies
        the current maxlen to robot/ped/ego trajectories.
        """
        self.max_trajectory_length = length  # delegate to property setter

    # Property to ensure direct assignment also updates deques
    @property
    def max_trajectory_length(self) -> int:
        return getattr(self, "_max_trajectory_length", 100)

    @max_trajectory_length.setter
    def max_trajectory_length(self, value: int) -> None:
        clamped = max(10, min(int(value), 500))
        old = getattr(self, "_max_trajectory_length", None)
        if old == clamped:
            self._max_trajectory_length = clamped
            return
        self._max_trajectory_length = clamped
        # Reconfigure existing deques if they are already created
        if hasattr(self, "robot_trajectory"):
            self._update_trajectory_maxlen()

    def _clear_trajectories(self):
        """Clear all trajectory histories."""
        self.robot_trajectory.clear()
        self.ped_trajectories.clear()
        self.ego_ped_trajectory.clear()

    def _update_trajectories(self, state: VisualizableSimState):
        """Update trajectory histories with current state."""
        if not self.show_trajectories:
            return

        # Check if we're at an episode boundary or reset point - clear trajectories if so
        if self._should_clear_trajectories():
            self._clear_trajectories()

        # Update robot trajectory
        if hasattr(state, "robot_pose") and state.robot_pose:
            robot_pos = state.robot_pose[0]  # Get position from pose
            self.robot_trajectory.append((robot_pos[0], robot_pos[1]))

        # Update pedestrian trajectories
        if hasattr(state, "pedestrian_positions") and state.pedestrian_positions is not None:
            for ped_id, pos in enumerate(state.pedestrian_positions):
                if ped_id not in self.ped_trajectories:
                    self.ped_trajectories[ped_id] = deque(maxlen=self.max_trajectory_length)
                self.ped_trajectories[ped_id].append((pos[0], pos[1]))

        # Update ego pedestrian trajectory
        if hasattr(state, "ego_ped_pose") and state.ego_ped_pose:
            ego_pos = state.ego_ped_pose[0]  # Get position from pose
            self.ego_ped_trajectory.append((ego_pos[0], ego_pos[1]))

    def _should_clear_trajectories(self) -> bool:
        """Check if trajectories should be cleared at current frame."""
        return (
            self.current_frame in self.episode_boundaries or self.current_frame in self.reset_points
        )

    def _draw_trajectory(
        self,
        trajectory: deque[tuple[float, float]],
        color: tuple[int, int, int],
        width: int = 2,
    ):
        """Draw a trajectory as connected lines."""
        if len(trajectory) < 2:
            return

        points = []
        for pos in trajectory:
            scaled_pos = self._scale_tuple(pos)
            points.append(scaled_pos)

        # Draw trajectory as connected lines
        if len(points) >= 2:
            pygame.draw.lines(self.screen, color, False, points, width)

    def _draw_all_trajectories(self):
        """Draw all entity trajectories if enabled."""
        if not self.show_trajectories:
            return

        # Draw robot trajectory
        if len(self.robot_trajectory) > 1:
            self._draw_trajectory(self.robot_trajectory, ROBOT_TRAJECTORY_COLOR, 3)

        # Draw pedestrian trajectories
        for trajectory in self.ped_trajectories.values():
            if len(trajectory) > 1:
                self._draw_trajectory(trajectory, PED_TRAJECTORY_COLOR, 2)

        # Draw ego pedestrian trajectory
        if len(self.ego_ped_trajectory) > 1:
            self._draw_trajectory(self.ego_ped_trajectory, EGO_PED_TRAJECTORY_COLOR, 3)

    def _rebuild_trajectories_up_to_frame(self, target_frame: int):
        """Rebuild trajectory histories up to the specified frame."""
        if not self.show_trajectories:
            return

        # Clear existing trajectories
        self._clear_trajectories()

        # Ensure current deques reflect the active max length before refilling
        self._update_trajectory_maxlen()

        # Rebuild trajectories from frame 0 to target_frame
        for frame_idx in range(min(target_frame + 1, len(self.states))):
            state = self.states[frame_idx]

            # Update robot trajectory
            if hasattr(state, "robot_pose") and state.robot_pose:
                robot_pos = state.robot_pose[0]
                self.robot_trajectory.append((robot_pos[0], robot_pos[1]))

            # Update pedestrian trajectories
            if hasattr(state, "pedestrian_positions") and state.pedestrian_positions is not None:
                for ped_id, pos in enumerate(state.pedestrian_positions):
                    if ped_id not in self.ped_trajectories:
                        self.ped_trajectories[ped_id] = deque(maxlen=self.max_trajectory_length)
                    self.ped_trajectories[ped_id].append((pos[0], pos[1]))

            # Update ego pedestrian trajectory
            if hasattr(state, "ego_ped_pose") and state.ego_ped_pose:
                ego_pos = state.ego_ped_pose[0]
                self.ego_ped_trajectory.append((ego_pos[0], ego_pos[1]))

    def render_current_frame(self):
        """Render the current frame at a smooth UI framerate."""
        if 0 <= self.current_frame < len(self.states):
            current_state = self.states[self.current_frame]

            # Update trajectories with current state
            self._update_trajectories(current_state)

            # Prepare base frame (map, entities, UI)
            self._prepare_frame(current_state)

            # Draw trajectories on top of everything else before finalizing
            self._draw_all_trajectories()

            # Finalize at UI FPS (avoid using sleep_time as FPS)
            self._finalize_frame(UI_FPS)
        else:
            logger.error(f"Invalid frame index: {self.current_frame}")

    def update(self):
        """Update the playback state and render the current frame."""
        current_time = pygame.time.get_ticks()

        # Handle automatic playback
        if self.is_playing:
            time_since_update = (
                current_time - self.last_update_time
            ) / 1000.0  # Convert to seconds
            frames_to_advance = (
                time_since_update * self.playback_speed * 10
            )  # Assume 10 fps base rate

            if frames_to_advance >= 1:
                # Advance frames
                self.current_frame = min(
                    int(self.current_frame + frames_to_advance),
                    len(self.states) - 1,
                )
                self.last_update_time = current_time

                # Loop back to beginning if at the end
                if self.current_frame >= len(self.states) - 1:
                    self.current_frame = 0
        else:
            self.last_update_time = current_time

        # Render the current frame - no sleep_time needed
        self.render_current_frame()

    def run(self):
        """Run the interactive playback loop."""
        self.last_update_time = pygame.time.get_ticks()

        while not self.is_exit_requested:
            # Process events
            for event in pygame.event.get():
                if event.type == pygame.QUIT:
                    self._handle_quit()
                elif event.type == pygame.VIDEORESIZE:
                    self._handle_video_resize(event)
                elif event.type == pygame.KEYDOWN:
                    self._handle_keydown(event)

            if self.is_exit_requested:
                break

            self.update()  # No sleep_time parameter needed

    def _add_text(self, timestep: int, state: VisualizableSimState):
        """Override parent _add_text to include playback information"""
        # First call the parent method to add standard text
        super()._add_text(timestep, state)

        # Then add our playback-specific text
        # This ensures text is rendered in one place consistently
        status_lines = [
            f"Frame: {self.current_frame + 1}/{self.total_frames}",
            f"Playing: {'Yes' if self.is_playing else 'No'}",
            f"Speed: {self.playback_speed:.1f}x",
            f"Trajectories: {'ON' if self.show_trajectories else 'OFF'}",
            f"Trail Length: {self.max_trajectory_length}",
        ]

        max_width = max(self.font.size(line)[0] for line in status_lines)
        text_height = len(status_lines) * self.font.get_linesize()
        text_surface = pygame.Surface((max_width + 10, text_height + 10), pygame.SRCALPHA)
        text_surface.fill(TEXT_BACKGROUND)

        for i, text in enumerate(status_lines):
            text_render = self.font.render(text, True, TEXT_COLOR)
            text_outline = self.font.render(text, True, (0, 0, 0))

            pos = (5, i * self.font.get_linesize() + 5)

            # Draw text outline
            for dx, dy in [(-1, -1), (-1, 1), (1, -1), (1, 1)]:
                text_surface.blit(text_outline, (pos[0] + dx, pos[1] + dy))

            # Draw main text
            text_surface.blit(text_render, pos)

        # Position at the bottom right of the screen
        pos_x = self.width - max_width - 10
        pos_y = self.height - text_height - 10
        self.screen.blit(text_surface, (pos_x, pos_y))


def load_and_play_interactively(filename: str):
    """
    Load recorded states from a file and play them back interactively.

    Args:
        filename: Path to the pickle file containing states and map_def
    """
    logger.info(f"Loading states from {filename}")
    states, map_def = load_states(filename)

    logger.info(f"Starting interactive playback with {len(states)} states")
    player = InteractivePlayback(states, map_def)
    player.run()


def load_and_play_jsonl_interactively(source: Union[str, Path]):
    """
    Load JSONL recorded states and play them back interactively.

    Args:
        source: Path to JSONL file, directory with episodes, or manifest file
    """
    loader = JSONLPlaybackLoader()

    source_path = Path(source)

    if source_path.is_file() and source_path.suffix == ".jsonl":
        # Single episode file
        episode, map_def = loader.load_single_episode(source)
        states = episode.states
        episodes = [episode]

        logger.info(f"Starting interactive playback with {len(states)} states from single episode")
        player = InteractivePlayback(states, map_def, episodes=episodes)
        player.run()

    elif source_path.is_file() and source_path.suffix == ".pkl":
        # Legacy pickle file
        episode, map_def = loader.load_single_episode(source)
        states = episode.states
        episodes = [episode]

        logger.info(
            f"Starting interactive playback with {len(states)} states from legacy pickle file"
        )
        player = InteractivePlayback(states, map_def, episodes=episodes)
        player.run()

    elif source_path.is_dir() or (source_path.is_file() and source_path.suffix == ".json"):
        # Directory or manifest - batch playback
        batch = loader.load_batch(source)

        # Concatenate all episode states
        states = []
        for episode in batch.episodes:
            states.extend(episode.states)

        logger.info(
            f"Starting batch interactive playback with {len(states)} total states from {batch.total_episodes} episodes"
        )
        player = InteractivePlayback(states, batch.map_def, episodes=batch.episodes)
        player.run()

    else:
        raise ValueError(f"Unsupported source: {source}")


def create_interactive_playback_from_batch(batch: BatchPlayback) -> InteractivePlayback:
    """
    Create an InteractivePlayback viewer from a BatchPlayback object.

    Args:
        batch: BatchPlayback object containing episodes and map definition

    Returns:
        Configured InteractivePlayback instance
    """
    # Concatenate all episode states
    states = []
    for episode in batch.episodes:
        states.extend(episode.states)

    return InteractivePlayback(states, batch.map_def, episodes=batch.episodes)


if __name__ == "__main__":
    import sys

    if len(sys.argv) < 2:
        sys.exit(1)

    state_file = sys.argv[1]
    load_and_play_interactively(state_file)

    # Uncomment for testing with a specific recording
    # load_and_play_interactively("robot_sf/data/recording_2021-09-01_15-23-51.pkl")<|MERGE_RESOLUTION|>--- conflicted
+++ resolved
@@ -15,11 +15,7 @@
 """
 
 from collections import deque
-<<<<<<< HEAD
 from pathlib import Path
-from typing import Deque, Dict, List, Optional, Tuple, Union
-=======
->>>>>>> d3d751b1
 
 import pygame
 from loguru import logger
@@ -81,7 +77,7 @@
         sleep_time: float = 0.1,  # Default to 0.1 explicitly
         caption: str = "RobotSF Interactive Playback",
         # New episode-aware parameters
-        episodes: Optional[List[PlaybackEpisode]] = None,
+        episodes: list[PlaybackEpisode] | None = None,
     ):
         """
         Initialize the interactive playback viewer.
@@ -558,7 +554,7 @@
     player.run()
 
 
-def load_and_play_jsonl_interactively(source: Union[str, Path]):
+def load_and_play_jsonl_interactively(source: str | Path):
     """
     Load JSONL recorded states and play them back interactively.
 
