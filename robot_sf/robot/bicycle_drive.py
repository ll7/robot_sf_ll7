--- conflicted
+++ resolved
@@ -19,10 +19,6 @@
     max_velocity: float=3.0
     max_accel: float=1.0
     allow_backwards: bool=False
-<<<<<<< HEAD
-    radius: float=1.0
-=======
->>>>>>> ebdb37f5
 
     @property
     def min_velocity(self) -> float:
