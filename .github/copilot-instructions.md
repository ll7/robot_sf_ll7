# Robot SF – Copilot Guide

Use this as the single source of truth for this repo. Prefer these rules over generic habits; fall back to ad‑hoc searches or shell when something is clearly out of sync.

## Executive summary
- Clarify first, then code: ask concise, optioned questions; propose sensible defaults; don’t block on non‑essentials.
- Design doc first for non‑trivial work; always add tests with code changes; keep the codebase ruff‑clean.
- Use uv + Ruff + pytest and the provided VS Code tasks; run quality gates before pushing.
- Always create environments via factory functions (no direct instantiation).
- Follow Git best practices: small PRs, meaningful commits with issue numbers, and rebased branches.

## Table of contents
- Core principles
- Tooling and tasks (uv, Ruff, pytest, VS Code)
- Git workflow (branches, commits, PRs)
- Testing policy and how to run tests
- Documentation standards and design docs
- Environment setup and usage (factory pattern)
- CI/CD expectations
- Validation scenarios and performance
- Training and examples (incl. Docker)
- Common issues and solutions
- Migration notes
- Helpful definitions and repository structure
- Definition of Done (DoD)
- PR template (snippet)
- Design doc template (snippet)
- Security & network policy
- Large files & artifacts policy
- Quick reference and TL;DR checklist

---

## Core principles
### Code quality standards
- Clear, intent‑revealing names; small, cohesive functions; robust error handling.
- Follow existing style; document non‑obvious choices with comments/docstrings.
- Avoid duplication; prefer composition and reuse.
- Keep public behavior backward‑compatible unless explicitly stated.
- Write comprehensive unit tests for new features and bug fixes (GUI tests in `test_pygame/`).

### Always ask clarifying questions (with options)
- Before implementing, confirm requirements with targeted questions.
- Prefer multiple‑choice options to speed decisions; group by scope, interfaces, data, UX, performance.
- If answers are unknown, propose sensible defaults and proceed (don’t block on non‑essentials).

Examples (copy‑ready):
- Scope: Is the metric per episode or a per‑timestep aggregate?
- Interfaces: Return shape `dict[str, float]` or a dataclass?
- Data: How to handle NaN/missing — drop, impute, or error?
- UX: Any hotkey conflicts with existing controls; prefer `,` and `.`?
- Performance: Target budget for feature X (ms/frame)?

### Problem‑solving approach
- Break problems into smaller tasks; research prior art and patterns.
- Consider system‑wide impact, edge cases, error handling, and failure modes.
- Document architectural decisions and trade‑offs.

---

## Tooling and tasks (uv, Ruff, pytest, VS Code)
- Dependencies/runtime: uv
  - Install/resolve: VS Code task “Install Dependencies” (uv sync)
  - Run: `uv run <cmd>` for any Python command
  - Add deps: `uv add <package>` (or edit `pyproject.toml` and sync)
- Lint/format: Ruff
  - VS Code task “Ruff: Format and Fix” (keeps repo ruff‑clean; document exceptions with comments)
- Tests: pytest
  - VS Code task “Run Tests” (default suite)
  - “Run Tests (Show All Warnings)” for diagnostics
  - “Run Tests (GUI)” for display‑dependent tests (headless via environment vars)
- Code quality checks: VS Code task “Check Code Quality” (Ruff + pylint errors‑only)
- Diagrams: VS Code task “Generate UML”

Quality gates to run locally before pushing:
1) Install Dependencies → 2) Ruff: Format and Fix → 3) Check Code Quality → 4) Run Tests

Shortcuts (optional shell):
<<<<<<< HEAD
=======
- Break down complex problems into smaller, manageable tasks
- Research existing solutions and patterns before implementing new approaches
- Consider the impact of changes on the entire system, not just the immediate problem
- Document architectural decisions and trade-offs made during implementation
- Think about edge cases, error handling, and potential failure modes

## Documentation Standards

### Technical Documentation

- Create comprehensive documentation for all significant changes and new features
- Save documentation files in the `docs/` directory using a clear folder structure
- Each major feature or issue should have its own subfolder named in kebab-case
  - Format: `docs/42-fix-button-alignment/` or `docs/feature-name/`
- Use descriptive README.md files as the main documentation entry point for each folder

### Documentation Content Requirements

Documentation should include:
- **Problem Statement**: Clear description of the issue being addressed
- **Solution Overview**: High-level approach and architectural decisions
- **Implementation Details**: Code examples, API changes, and technical specifics
- **Impact Analysis**: What systems/users are affected and how
- **Testing Strategy**: How the changes were validated
- **Future Considerations**: Potential improvements or known limitations
- **Related Links**: References to GitHub issues, pull requests, or external resources

### Documentation Best Practices

- Use proper markdown formatting with clear headings and structure
- Include code examples with syntax highlighting
- Add diagrams or screenshots when they improve understanding
  - Mermaid diagrams are welcome and encouraged for visualizing workflows, architecture, and relationships
- Write for future developers who may be unfamiliar with the context
- Keep documentation up-to-date as code evolves
- Use consistent formatting and follow markdown linting standards

## Installation and Setup

For complete installation instructions, see the [main README.md](../README.md#installation). The project uses `uv` for modern Python dependency management.

## Working Effectively

### Quick Start Commands
>>>>>>> 9e9b968d
```bash
# Lint+format
uv run ruff check . && uv run ruff format .
# Tests
uv run pytest tests
```

One‑liner quality gates (CLI):
```bash
uv run ruff check . && uv run ruff format . && uv run pylint robot_sf --errors-only && uv run pytest tests
```

---

## Git workflow (branches, commits, PRs)
- Branch naming:
  - `feature/42-fix-button-alignment`
  - `bugfix/89-memory-leak-in-simulator`
  - `enhancement/156-improve-lidar-performance`
- Commits (include issue number):
  - `fix: resolve 2x speed multiplier in VisualizableSimState (#42)`
  - `feat: add new lidar sensor configuration options (#156)`
  - `docs: update installation guide with GPU setup instructions`
  - `test: add comprehensive integration tests for pedestrian simulation`
- Keep branches rebased with `main`.
- Use PRs for review; run full test suite before merging.

---

## Testing policy and how to run tests
### Policy
- Write tests for all new features and bug fixes.
- Unit/integration tests in `tests/`; GUI‑dependent tests in `test_pygame/`.
- Deterministic tests: seed RNGs, use fixtures, avoid time/network flakiness.
- Add regression tests to prevent reintroduction of bugs.
- For perf‑sensitive code, add simple benchmarks or timing asserts (document variability).

### Running tests
```bash
# Main suite (2–3 min) — do not cancel
uv run pytest tests

# GUI tests (1–2 min; headless) — do not cancel
DISPLAY= MPLBACKEND=Agg SDL_VIDEODRIVER=dummy uv run pytest test_pygame

# fast-pysf submodule tests (2 tests may fail due to missing map files)
uv run python -m pytest fast-pysf/tests/ -v
```

---
<<<<<<< HEAD

## Documentation standards and design docs
### Technical documentation
- Place docs in `docs/` with a clear folder structure (kebab‑case per major feature/issue).
- Each folder has a README.md covering: problem, solution overview, implementation details, impact analysis, testing, future considerations, related links.
- Use diagrams/screenshots when helpful; keep docs up‑to‑date.

### Design doc first (required for non‑trivial work)
Create under `docs/dev/issues/<topic>/README.md` (or issue‑specific folder). Include:
- Context (link issue/PR), goals and non‑goals
- Constraints/assumptions; options and trade‑offs
- Chosen approach (diagram if helpful)
- Data shapes/APIs/contracts (inputs/outputs, error modes)
- Test plan (unit/integration, GUI if needed)
- Rollout/back‑compat notes; metrics/observability
- Open questions and follow‑ups

Minimal template (copy‑paste):
```markdown
# <Title>

## Context
- Issue/PR: <link>

## Goals / Non‑goals
- Goals: …
- Non‑goals: …

## Constraints & assumptions
- …

=======

## Documentation standards and design docs
### Technical documentation
- Place docs in `docs/` with a clear folder structure (kebab‑case per major feature/issue).
- Each folder has a README.md covering: problem, solution overview, implementation details, impact analysis, testing, future considerations, related links.
- Use diagrams/screenshots when helpful; keep docs up‑to‑date.

### Design doc first (required for non‑trivial work)
Create under `docs/dev/issues/<topic>/README.md` (or issue‑specific folder). Include:
- Context (link issue/PR), goals and non‑goals
- Constraints/assumptions; options and trade‑offs
- Chosen approach (diagram if helpful)
- Data shapes/APIs/contracts (inputs/outputs, error modes)
- Test plan (unit/integration, GUI if needed)
- Rollout/back‑compat notes; metrics/observability
- Open questions and follow‑ups

Minimal template (copy‑paste):
```markdown
# <Title>

## Context
- Issue/PR: <link>

## Goals / Non‑goals
- Goals: …
- Non‑goals: …

## Constraints & assumptions
- …

>>>>>>> 9e9b968d
## Options & trade‑offs
- Option A …
- Option B …

## Chosen approach
- … (diagram if helpful)

## Contracts (APIs/data)
- Inputs/outputs, types, error modes

## Test plan
- Unit, integration, GUI (if needed)

## Rollout & back‑compat
- Migration notes, toggles, fallback

## Metrics/observability
- …

## Open questions / follow‑ups
- …
```

---

## Environment setup and usage (factory pattern)
### Installation and setup
```bash
# One‑time
git submodule update --init --recursive
uv sync && source .venv/bin/activate

# Dev extras and pre‑commit (optional)
uv sync --extra dev
uv run pre-commit install

# Quick import check
uv run python -c "from robot_sf.gym_env.environment_factory import make_robot_env; print('Import successful')"
```

### Environment creation (always use factory functions)
```python
from robot_sf.gym_env.environment_factory import (
    make_robot_env,
    make_image_robot_env,
    make_pedestrian_env,
)

# Basic robot environment
env = make_robot_env(debug=True)

# Robot with image observations
env = make_image_robot_env(debug=True)

# Pedestrian environment (requires trained robot model)
env = make_pedestrian_env(robot_model=model, debug=True)
```

### Configuration
```python
from robot_sf.gym_env.unified_config import (
    RobotSimulationConfig,
    ImageRobotConfig,
    PedestrianSimulationConfig,
)

config = RobotSimulationConfig()
config.peds_have_obstacle_forces = True
env = make_robot_env(config=config)
```

---

## CI/CD expectations
- Tests: `uv run pytest tests`
- Lint: `uv run ruff check .` and `uv run ruff format --check .`
- The pipeline mirrors the local quality gates. Ensure green locally first.

CI mapping to local tasks and CLI:
- Lint job → Task “Ruff: Format and Fix” → `uv run ruff check . && uv run ruff format --check .`
- Code quality job → Task “Check Code Quality” → `uv run ruff check . && uv run pylint robot_sf --errors-only`
- Test job → Task “Run Tests” → `uv run pytest tests`

Workflow location: `.github/workflows/ci.yml`.

---

## Validation scenarios and performance
### Validation scenarios (run after changes)
```bash
./scripts/validation/test_basic_environment.sh
./scripts/validation/test_model_prediction.sh
./scripts/validation/test_complete_simulation.sh
<<<<<<< HEAD
```
Success criteria:
- Basic environment: exits 0; no exceptions.
- Model prediction: exits 0; logs model load and inference without errors.
- Complete simulation: exits 0; simulation runs to completion without errors.

### Performance benchmarking (optional)
```bash
# Run benchmark when performance impact is suspected
DISPLAY= MPLBACKEND=Agg uv run python scripts/benchmark02.py
# Expected: ~22 steps/second, ~45ms per step
=======
>>>>>>> 9e9b968d
```
Success criteria:
- Basic environment: exits 0; no exceptions.
- Model prediction: exits 0; logs model load and inference without errors.
- Complete simulation: exits 0; simulation runs to completion without errors.

<<<<<<< HEAD
=======
### Performance benchmarking (optional)
```bash
# Run benchmark when performance impact is suspected
DISPLAY= MPLBACKEND=Agg uv run python scripts/benchmark02.py
# Expected: ~22 steps/second, ~45ms per step
```

>>>>>>> 9e9b968d
### Performance expectations
- Environment creation: < 1 second
- Model loading: 1–5 seconds
- Simulation performance: ~22 steps/second (~45ms/step)
- Build time: 2–3 minutes (first time)
- Test suite: 2–3 minutes (≈170 tests)
<<<<<<< HEAD

---

=======

---

>>>>>>> 9e9b968d
## Training and examples
### Available demos
```bash
uv run python examples/demo_offensive.py
uv run python examples/demo_defensive.py
uv run python examples/demo_pedestrian.py
uv run python examples/demo_refactored_environments.py
```

### Training scripts
```bash
uv run python scripts/training_ppo.py
uv run python scripts/hparam_opt.py
uv run python scripts/evaluate.py
```

### Docker training (advanced)
```bash
# Build and run GPU training (requires NVIDIA Docker)
docker compose build && docker compose run robotsf-cuda python ./scripts/training_ppo.py
# NOTE: May fail in CI environments due to network restrictions
```

---

## Common issues and solutions
### Build issues
- uv not found → `pip install uv` (or use official installer)
- ffmpeg missing → `sudo apt-get install -y ffmpeg`
- Submodules empty → `git submodule update --init --recursive`

### Runtime issues
- Import errors → ensure venv is activated: `source .venv/bin/activate`
- Display errors → run headless: `DISPLAY= MPLBACKEND=Agg SDL_VIDEODRIVER=dummy`
- Model loading warnings → StableBaselines3 warnings about Gym are normal
- Model compatibility → use newest models for best compatibility (e.g., `ppo_model_retrained_10m_2025-02-01.zip`)

### Docker issues
- Docker build fails → often network related in CI; usually fine locally
- GPU support → see `docs/GPU_SETUP.md` for NVIDIA Docker setup

---

## Migration notes
- The project uses uv for env/runner and a factory pattern for environment creation.
- See `docs/UV_MIGRATION.md` and `docs/refactoring/` for details.

---

## Helpful definitions and repository structure
### Helpful definitions
- uv: Fast Python package/dependency manager and runner (`uv sync`, `uv run`).
- Ruff: Python linter and formatter (run via “Ruff: Format and Fix” task).
- pytest: Testing framework (run via “Run Tests” tasks).
- VS Code tasks: Standardized workflows (install, lint, test, diagram).
- Quality gates: Minimal checks before pushing (install → lint/format → quality check → tests).

### Repository structure (key dirs)
- `robot_sf/` (source), `examples/`, `tests/`, `test_pygame/`, `fast-pysf/` (submodule), `scripts/`, `model/`, `docs/`

---

## Definition of Done (DoD)
- Requirements clarified (with options/assumptions recorded).
- Design doc added/updated and linked (if non‑trivial).
- Code implemented with tests (unit/integration; GUI when needed).
- Ruff clean and “Check Code Quality” clean locally.
- Docs updated (README in feature folder, diagrams if changed).
- Validation scripts run and pass; optional benchmark if perf‑sensitive.
- CI green (lint + tests) and PR opened with appropriate links.

---

## PR template (snippet)
```markdown
## Summary
Brief description of the change.

## Linked issues
- #<id>

## Changes
- …

## Tests
- Unit/integration/GUI; results; timings

## Risks / rollout
- Migration/back‑compat notes; toggles; fallback

## Docs
- Links to updated docs/diagrams

## Validation
- Output of validation scripts; benchmarks (if any)
```

---

## Design doc template (snippet)
```markdown
# <Title>
(See “Documentation standards and design docs” for full guidance)

## Context, Goals, Non‑goals
## Constraints & assumptions
## Options & trade‑offs
## Chosen approach (diagram optional)
## Contracts (APIs/data, error modes)
## Test plan
## Rollout & back‑compat
## Metrics/observability
## Open questions / follow‑ups
```

---

## Security & network policy
- No secrets in code, configs, or commit messages.
- Avoid network access in tests; prefer local fixtures. If unavoidable, document and gate behind flags.
- Don’t exfiltrate data; handle PII safely (none expected in this repo).

---

## Large files & artifacts policy
- Don’t commit large binaries to the repo; prefer Git LFS for models/datasets when needed.
- Use the `model/` directory conventions; document artifact sources and versions.

---

## Quick reference and TL;DR checklist
### Quick reference commands
```bash
# Setup after installation
git submodule update --init --recursive && uv sync && source .venv/bin/activate

# Validate changes
uv run ruff check . && uv run ruff format . && uv run pylint robot_sf --errors-only && uv run pytest tests

# Functional smoke (headless)
DISPLAY= MPLBACKEND=Agg SDL_VIDEODRIVER=dummy \
uv run python -c "from robot_sf.gym_env.environment_factory import make_robot_env; env = make_robot_env(); env.reset(); print('OK')"

# Optional perf benchmark
DISPLAY= MPLBACKEND=Agg uv run python scripts/benchmark02.py
```

### TL;DR workflow checklist
1) Clarify requirements (ask concise, optioned questions)
2) Draft design doc under `docs/` (link issue, add test plan)
3) Implement with small, reviewed commits
4) Add/extend tests in `tests/` or `test_pygame/`
5) Run quality gates via tasks: Install Dependencies → Ruff: Format and Fix → Check Code Quality → Run Tests
6) Update docs/diagrams; run “Generate UML” if classes changed
7) Open PR with summary, risks, and links to docs/tests<|MERGE_RESOLUTION|>--- conflicted
+++ resolved
@@ -76,8 +76,6 @@
 1) Install Dependencies → 2) Ruff: Format and Fix → 3) Check Code Quality → 4) Run Tests
 
 Shortcuts (optional shell):
-<<<<<<< HEAD
-=======
 - Break down complex problems into smaller, manageable tasks
 - Research existing solutions and patterns before implementing new approaches
 - Consider the impact of changes on the entire system, not just the immediate problem
@@ -122,7 +120,6 @@
 ## Working Effectively
 
 ### Quick Start Commands
->>>>>>> 9e9b968d
 ```bash
 # Lint+format
 uv run ruff check . && uv run ruff format .
@@ -173,7 +170,6 @@
 ```
 
 ---
-<<<<<<< HEAD
 
 ## Documentation standards and design docs
 ### Technical documentation
@@ -205,39 +201,6 @@
 ## Constraints & assumptions
 - …
 
-=======
-
-## Documentation standards and design docs
-### Technical documentation
-- Place docs in `docs/` with a clear folder structure (kebab‑case per major feature/issue).
-- Each folder has a README.md covering: problem, solution overview, implementation details, impact analysis, testing, future considerations, related links.
-- Use diagrams/screenshots when helpful; keep docs up‑to‑date.
-
-### Design doc first (required for non‑trivial work)
-Create under `docs/dev/issues/<topic>/README.md` (or issue‑specific folder). Include:
-- Context (link issue/PR), goals and non‑goals
-- Constraints/assumptions; options and trade‑offs
-- Chosen approach (diagram if helpful)
-- Data shapes/APIs/contracts (inputs/outputs, error modes)
-- Test plan (unit/integration, GUI if needed)
-- Rollout/back‑compat notes; metrics/observability
-- Open questions and follow‑ups
-
-Minimal template (copy‑paste):
-```markdown
-# <Title>
-
-## Context
-- Issue/PR: <link>
-
-## Goals / Non‑goals
-- Goals: …
-- Non‑goals: …
-
-## Constraints & assumptions
-- …
-
->>>>>>> 9e9b968d
 ## Options & trade‑offs
 - Option A …
 - Option B …
@@ -331,7 +294,6 @@
 ./scripts/validation/test_basic_environment.sh
 ./scripts/validation/test_model_prediction.sh
 ./scripts/validation/test_complete_simulation.sh
-<<<<<<< HEAD
 ```
 Success criteria:
 - Basic environment: exits 0; no exceptions.
@@ -343,39 +305,17 @@
 # Run benchmark when performance impact is suspected
 DISPLAY= MPLBACKEND=Agg uv run python scripts/benchmark02.py
 # Expected: ~22 steps/second, ~45ms per step
-=======
->>>>>>> 9e9b968d
-```
-Success criteria:
-- Basic environment: exits 0; no exceptions.
-- Model prediction: exits 0; logs model load and inference without errors.
-- Complete simulation: exits 0; simulation runs to completion without errors.
-
-<<<<<<< HEAD
-=======
-### Performance benchmarking (optional)
-```bash
-# Run benchmark when performance impact is suspected
-DISPLAY= MPLBACKEND=Agg uv run python scripts/benchmark02.py
-# Expected: ~22 steps/second, ~45ms per step
-```
-
->>>>>>> 9e9b968d
+```
+
 ### Performance expectations
 - Environment creation: < 1 second
 - Model loading: 1–5 seconds
 - Simulation performance: ~22 steps/second (~45ms/step)
 - Build time: 2–3 minutes (first time)
 - Test suite: 2–3 minutes (≈170 tests)
-<<<<<<< HEAD
-
----
-
-=======
-
----
-
->>>>>>> 9e9b968d
+
+---
+
 ## Training and examples
 ### Available demos
 ```bash
